--- conflicted
+++ resolved
@@ -186,10 +186,11 @@
     extra_properties_given,
     extra_properties_as_list,
 ):
-    response_body = {
-        "3234574": {"objectId": 3234574, "properties": {}},
-        "3234575": {"objectId": 3234575, "properties": {}},
-    }
+    response_body = {"3234574": {"objectId": 3234574,
+                                 "properties": {}},
+                     "3234575": {"objectId": 3234575,
+                                 "properties": {}},
+                     }
     ids = ["3234574", "3234575"]
     properties = TicketsClient.default_batch_properties.copy()
     properties.extend(extra_properties_as_list)
@@ -213,7 +214,7 @@
     mock_connection,
     changeType
 ):
-<<<<<<< HEAD
+  
     response_body_recent = [{"timestamp": 1571409899877,
                              "changeType": "CHANGED",
                              "objectId": 47005994,
@@ -236,88 +237,6 @@
                              }
                             ]
 
-    hs_lastcontacted_versions = [{"name": "hs_lastcontacted",
-                                  "value": "1571427728000",
-                                  "timestamp": 1571411169418,
-                                  "sourceId": "TicketsRollupProperties",
-                                  "source": "CALCULATED",
-                                  "sourceVid": []},
-                                 {"name": "hs_lastcontacted",
-                                  "value": "1571415325000",
-                                  "timestamp": 1571410899877,
-                                  "sourceId": "TicketsRollupProperties",
-                                  "source": "CALCULATED",
-                                  "sourceVid": []}
-                                 ]
-
-    hs_last_email_activity_versions = [{"name": "hs_last_email_activity",
-                                        "value": "SENT_TO_CONTACT",
-                                        "timestamp": 1571411169118,
-                                        "sourceId": "TicketsRollupProperties",
-                                        "source": "CALCULATED",
-                                        "sourceVid": []},
-                                       {"name": "hs_last_email_activity",
-                                        "value": "REPLY_FROM_CONTACT",
-                                        "timestamp": 1571409899877,
-                                        "sourceId": "TicketsRollupProperties",
-                                        "source": "CALCULATED",
-                                        "sourceVid": []}
-                                       ]                          
-
-    response_body_batch = {"47005994": {"objectType": "TICKET",
-                                        "portalId": 5282301,
-                                        "objectId": 47005994,
-                                        "properties":
-                                            {"hs_lastcontacted":
-                                                {"versions": hs_lastcontacted_versions,
-                                                 "value": "1571427728000",
-                                                 "timestamp": 1571411169418,
-                                                 "source": "CALCULATED",
-                                                 "sourceId": "TicketsRollupProperties"},
-                                             "hs_last_email_activity":
-                                                {"versions": hs_last_email_activity_versions,
-                                                 "value": "SENT_TO_CONTACT",
-                                                 "timestamp": 1571411169118,
-                                                 "source": "CALCULATED",
-                                                 "sourceId": "TicketsRollupProperties"}
-                                             }
-                                        }
-                           }
-    # TODO should add more complex data to test, this is not testing the full complexity of the
-    # method
-    ids = [47005994]
-    properties = ["hs_lastcontacted", "hs_last_email_activity"]
-=======
-    response_body_recent = [
-        {
-            "timestamp": 1571409899877,
-            "changeType": "CHANGED",
-            "objectId": 47005994,
-            "changes":
-            {
-                "changedProperties": ["hs_lastcontacted", "hs_last_email_activity"],
-                "newAssociations": [],
-                "removedAssociations": [],
-                "newListMemberships": [],
-                "removedListMemberships": [],
-            }
-        },
-        {
-            "timestamp": 1571411169000,
-            "changeType": "CREATED",
-            "objectId": 47005994,
-            "changes":
-            {
-                "changedProperties": ["hs_lastcontacted", "hs_last_email_activity"],
-                "newAssociations": [],
-                "removedAssociations": [],
-                "newListMemberships": [],
-                "removedListMemberships": [],
-            }
-        }
-    ]
-
->>>>>>> d495396e
     params_recent = {
         "objectId": 47005994,
         "timestamp": 1571411169000,
